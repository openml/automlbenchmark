--- conflicted
+++ resolved
@@ -60,17 +60,14 @@
                f" --verbosity diag --log-file-path {log_path}")
 
         with Timer() as training:
-<<<<<<< HEAD
             try:
                 run_cmd(cmd , _live_output_=True)
+                log.info(f"Finished fit in {training.duration}s.")
             except:
+                log.info(f"error: please visit {log_path} for more infomation")
                 with open(log_path, 'r') as f:
                     for line in f:
                         log.info(line)
-=======
-            run_cmd(cmd)
-        log.info(f"Finished fit in {training.duration}s.")
->>>>>>> 54916d64
 
         train_result_json = os.path.join(output_dir, '{}.mbconfig'.format(config.fold))
         if not os.path.exists(train_result_json):
