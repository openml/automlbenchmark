"""
This 'system' first determines the best value for `max_features` for the Random Forest,
by trying up to 10 (uniformly distributed) values of 1..sqrt(p)...p. (p = number of features of the data).
It produces predictions based on a model trained with all of the data for the best found `max_features` value.
"""
import logging
import math
import os
import statistics
import tempfile as tmp
from collections import defaultdict
from typing import List

os.environ['JOBLIB_TEMP_FOLDER'] = tmp.gettempdir()
os.environ['OMP_NUM_THREADS'] = '1'
os.environ['OPENBLAS_NUM_THREADS'] = '1'
os.environ['MKL_NUM_THREADS'] = '1'

import psutil
import pandas as pd
import sklearn
from sklearn.ensemble import RandomForestClassifier, RandomForestRegressor

from frameworks.shared.callee import call_run, result, measure_inference_times
from frameworks.shared.utils import Timer
from custom_validate import cross_validate

log = logging.getLogger(__name__)


def pick_values_uniform(start: int, end: int, length: int):
    d = (end - start) / (length - 1)
    uniform_floats = [start + i * d for i in range(length)]
    return sorted(set([int(f) for f in uniform_floats]))


def extrapolate_with_worst_case(values: List[float], n: int = 5) -> float:
    """ Extrapolate the next value for `values`, based on the last `n` samples. """
    n = min(len(values), n)
    return values[-1] + max(v_next - v_prev for v_prev, v_next in zip(values[-n:], values[-n+1:]))


def run(dataset, config):
    log.info(f"\n**** Tuned Random Forest [sklearn v{sklearn.__version__}] ****\n")

    is_classification = config.type == 'classification'

    training_params = {
        k: v for k, v in config.framework_params.items()
        if not (k.startswith('_') or k == "n_estimators")
    }
    if "max_features" in training_params:
        raise ValueError("`max_features` may not be specified for Tuned Random Forest.")

    n_jobs = config.framework_params.get('_n_jobs', config.cores)  # useful to disable multicore, regardless of the dataset config
    k_folds = config.framework_params.get('_k_folds', 5)
    step_size = config.framework_params.get('_step_size', 10)
    memory_margin = config.framework_params.get('_memory_margin', 0.9)
    final_forest_size = config.framework_params.get('n_estimators', 2000)
    tune_fraction = config.framework_params.get('_tune_fraction', 0.9)
    tune_time = config.max_runtime_seconds * tune_fraction

    X_train, X_test = dataset.train.X, dataset.test.X
    y_train, y_test = dataset.train.y, dataset.test.y

    log.info("Running RandomForest with a maximum time of {}s on {} cores."
             .format(config.max_runtime_seconds, n_jobs))

    estimator = RandomForestClassifier if is_classification else RandomForestRegressor
    metric = dict(
        acc='accuracy',
        auc='roc_auc',
        f1='f1',
        logloss='neg_log_loss',
        mae='neg_mean_absolute_error',
        mse='neg_mean_squared_error',
        r2='r2',
        rmse='neg_root_mean_squared_error',
    )[config.metric]

    n_features = X_train.shape[1]
    default_value = max(1, int(math.sqrt(n_features)))
    below_default = pick_values_uniform(start=1, end=default_value, length=5+1)[:-1]   # 5 below
    above_default = pick_values_uniform(start=default_value, end=n_features, length=10+1 - len(below_default))[1:]  # 5 above

    max_features_values = [default_value] + below_default + above_default
    # Define up to how much of total time we spend 'optimizing' `max_features`.
    # (the remainder if used for fitting the final model).

    log.info("Evaluating multiple values for `max_features`: %s.", max_features_values)
    max_feature_scores = defaultdict(list)
    tuning_durations = defaultdict(list)
    memory_usage_by = defaultdict(list)
    this_process = psutil.Process(os.getpid())
    last_initial_fit_time = 0

    with Timer() as training:
        while max_features_values:
            time_left = tune_time - training.duration
            time_per_value = time_left / len(max_features_values)
            if time_per_value < last_initial_fit_time:
                log.info("Expect to exceed time constraints on next first fit, "
                         f"budget is {time_per_value}s and last first fit took "
                         f"{last_initial_fit_time}s.")
                log.info(f"Did not try max_features={max_features_values}.")
                break

            value = max_features_values.pop(0)
            log.info(f"Evaluating max_features={value} in {time_per_value} seconds.")

            random_forests = [
                estimator(
                    n_jobs=n_jobs,
                    random_state=config.seed,
                    max_features=value,
                    n_estimators=step_size,
                    warm_start=True,
                    **training_params
                ) for _ in range(k_folds)
            ]

            training_times = [training.duration]
            memory_usage = [this_process.memory_info()[0] / (2 ** 20)]

            while True:
                try:
                    cv_result = cross_validate(
                        estimators=random_forests,
                        X=X_train,
                        y=y_train,
                        scoring=metric,
                        error_score='raise',
                        cv=k_folds,
                        return_estimator=True,
                    )
                    max_feature_scores[value].append(statistics.mean(cv_result["test_score"]))
                except Exception as e:
                    log.error("Failed CV scoring for max_features=%s :\n%s", value, e)
                    log.debug("Exception:", exc_info=True)
                    max_feature_scores[value].append(math.nan)
                    break
                finally:
                    training_times.append(training.duration)
                    memory_usage.append(this_process.memory_info()[0] / (2 ** 20))

                if random_forests[0].n_estimators >= final_forest_size:
                    log.info("Stop training because desired forest size has been reached.")
                    break
                if extrapolate_with_worst_case(training_times) - training_times[0] >= time_per_value:
                    log.info(f"Stop training after fitting {random_forests[0].n_estimators} trees because it expects to exceed its time budget.")
                    break
                elif extrapolate_with_worst_case(memory_usage) >= config.max_mem_size_mb * memory_margin:
                    log.info(f"Stop training after fitting {random_forests[0].n_estimators} trees because it expects to exceed its memory budget.")
                    break

                for rf in random_forests:
                    rf.n_estimators += step_size

            tuning_durations[value] = training_times
            memory_usage_by[value] = memory_usage
            last_initial_fit_time = training_times[1] - training_times[0]

        summary = []
        for max_feature, scores in max_feature_scores.items():
            # remember: duration and memory have a record before the first fit too
            stats_for_max_feature = zip(scores, tuning_durations[max_feature][1:], memory_usage_by[max_feature][1:])
            for i, (score, duration, memory) in enumerate(stats_for_max_feature, start=1):
                summary.append({
                    "max_features": max_feature,
                    "trees": (step_size) * i,
                    metric: score,
                    "duration total (s)": duration,
                    "memory total (mb)": memory,
                    "duration delta (s)": duration - tuning_durations[max_feature][i - 1],
                    "memory delta (mb)": memory - memory_usage_by[max_feature][i - 1],
                })
        summary = pd.DataFrame.from_records(summary)
        log.debug("Report of tuning iterations:\n %s \n" % summary.to_string())
        log.info("Report final tunings:\n %s \n" % summary.groupby("max_features").last().sort_values(by="duration total (s)").to_string())

        # Iteratively fit a random forest with our "optimal" `max_features`
        _, best_value = max((scores[-1], value) for value, scores in max_feature_scores.items())
        log.info("Training final model with `max_features=%s`.", best_value)
        rf = estimator(n_jobs=n_jobs,
                       random_state=config.seed,
                       max_features=best_value,
                       warm_start=True,
                       n_estimators=step_size,
                       **training_params)

        training_times = [training.duration]
        memory_usage = [this_process.memory_info()[0] / (2 ** 20)]
        while True:
            rf.fit(X_train, y_train)
            training_times.append(training.duration)
            memory_usage.append(this_process.memory_info()[0] / (2 ** 20))
            if rf.n_estimators == final_forest_size:
                log.info("Stop training because desired forest size has been reached.")
                break
            if extrapolate_with_worst_case(training_times) >= config.max_runtime_seconds:
                log.info("Stop training because it expects to exceed its time budget.")
                break
            elif extrapolate_with_worst_case(
                    memory_usage) >= config.max_mem_size_mb * memory_margin:
                log.info(
                    "Stop training because it expects to exceed its memory budget.")
                break
            rf.n_estimators += step_size
    log.info(f"Finished fit in {training.duration}s.")

    with Timer() as predict:
        predictions = rf.predict(X_test)
    probabilities = rf.predict_proba(X_test) if is_classification else None
    log.info(f"Finished predict in {predict.duration}s.")

    def infer(data):
        data = pd.read_parquet(data) if isinstance(data, str) else data
        return rf.predict(data)

    inference_times = {}
    if config.measure_inference_time:
        inference_times["file"] = measure_inference_times(infer, dataset.inference_subsample_files)
        test_data = X_test if isinstance(X_test, pd.DataFrame) else pd.DataFrame(X_test)
        inference_times["df"] = measure_inference_times(
            infer,
            [(1, test_data.sample(1, random_state=i)) for i in range(100)],
        )
        log.info(f"Finished inference time measurements.")
<<<<<<< HEAD

    def infer(data):
        data = pd.read_parquet(data) if isinstance(data, str) else data
        return rf.predict(data)

    inference_times = {}
    if config.measure_inference_time:
        inference_times["file"] = measure_inference_times(infer, dataset.inference_subsample_files)
        test_data = X_test if isinstance(X_test, pd.DataFrame) else pd.DataFrame(X_test)
        inference_times["df"] = measure_inference_times(
            infer,
            [(1, test_data.sample(1, random_state=i)) for i in range(100)],
        )
=======
>>>>>>> cce0bf00

    return result(
        output_file=config.output_predictions_file,
        predictions=predictions,
        truth=y_test,
        probabilities=probabilities,
        target_is_encoded=is_classification,
        models_count=len(rf),
        training_duration=training.duration,
        predict_duration=predict.duration,
        inference_times=inference_times,
    )


if __name__ == '__main__':
    call_run(run)<|MERGE_RESOLUTION|>--- conflicted
+++ resolved
@@ -226,22 +226,6 @@
             [(1, test_data.sample(1, random_state=i)) for i in range(100)],
         )
         log.info(f"Finished inference time measurements.")
-<<<<<<< HEAD
-
-    def infer(data):
-        data = pd.read_parquet(data) if isinstance(data, str) else data
-        return rf.predict(data)
-
-    inference_times = {}
-    if config.measure_inference_time:
-        inference_times["file"] = measure_inference_times(infer, dataset.inference_subsample_files)
-        test_data = X_test if isinstance(X_test, pd.DataFrame) else pd.DataFrame(X_test)
-        inference_times["df"] = measure_inference_times(
-            infer,
-            [(1, test_data.sample(1, random_state=i)) for i in range(100)],
-        )
-=======
->>>>>>> cce0bf00
 
     return result(
         output_file=config.output_predictions_file,
