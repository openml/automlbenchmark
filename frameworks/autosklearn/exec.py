import json
import logging
import math
import os
import shutil
import tempfile as tmp
import warnings
from typing import Union

import pandas as pd
<<<<<<< HEAD
import pandas.api.types
=======
>>>>>>> a3186675
from numpy.random import default_rng

os.environ['JOBLIB_TEMP_FOLDER'] = tmp.gettempdir()
os.environ['OMP_NUM_THREADS'] = '1'
os.environ['OPENBLAS_NUM_THREADS'] = '1'
os.environ['MKL_NUM_THREADS'] = '1'
import autosklearn
from autosklearn.estimators import AutoSklearnClassifier, AutoSklearnRegressor
from autosklearn.experimental.askl2 import AutoSklearn2Classifier
import autosklearn.metrics as metrics
from packaging import version

from frameworks.shared.callee import call_run, result, output_subdir, \
    measure_inference_times
from frameworks.shared.utils import Timer, system_memory_mb, walk_apply, zip_path

log = logging.getLogger(__name__)

askl_version = version.parse(autosklearn.__version__)


def run(dataset, config):
    askl_method_version = 2 if config.framework_params.get('_askl2', False) else 1
    askl_string = "Auto-sklearn2.0" if askl_method_version == 2 else "Auto-sklearn"

    log.info(f"\n**** {askl_string} [v{autosklearn.__version__}]****\n")
    warnings.simplefilter(action='ignore', category=FutureWarning)
    warnings.simplefilter(action='ignore', category=DeprecationWarning)

    is_classification = config.type == 'classification'
    dataset_name = config.name

    # Mapping of benchmark metrics to autosklearn metrics
    metrics_mapping = dict(
        acc=metrics.accuracy,
        auc=metrics.roc_auc,
        f1=metrics.f1,
        logloss=metrics.log_loss,
        mae=metrics.mean_absolute_error,
        mse=metrics.mean_squared_error,
        rmse=metrics.mean_squared_error if askl_version < version.parse("0.10") else metrics.root_mean_squared_error,
        r2=metrics.r2
    )
    perf_metric = metrics_mapping[config.metric] if config.metric in metrics_mapping else None
    if perf_metric is None:
        # TODO: figure out if we are going to blindly pass metrics through, or if we use a strict mapping
        log.warning("Performance metric %s not supported.", config.metric)

    # Set resources based on datasize
    log.info(
        "Running %s for %s with a maximum time of %ss on %s cores with %sMB, optimizing %s.",
        askl_string,
        dataset_name,
        config.max_runtime_seconds,
        config.cores,
        config.max_mem_size_mb,
        perf_metric,
    )
    log.info("Environment: %s", os.environ)

<<<<<<< HEAD
    def is_sparse(data: pd.DataFrame) -> bool:
        return any(pd.api.types.is_sparse(data[column]) for column in data)

    use_pandas = (askl_version >= version.parse("0.15")) and not is_sparse(dataset.train.X)
=======
    use_pandas = askl_version >= version.parse("0.15")
>>>>>>> a3186675
    X_train = dataset.train.X if use_pandas else dataset.train.X_enc
    y_train = dataset.train.y if use_pandas else dataset.train.y_enc
    predictors_type = dataset.predictors_type
    log.debug("predictors_type=%s", predictors_type)

    training_params = {k: v for k, v in config.framework_params.items() if not k.startswith('_')}

    n_jobs = config.framework_params.get('_n_jobs', config.cores)
    ml_memory_limit = config.framework_params.get('_ml_memory_limit', 'auto')

    constr_params = {}
    fit_extra_params = {'dataset_name': dataset_name}

    total_memory_mb = system_memory_mb().total
    if ml_memory_limit == 'auto':
        ml_memory_limit = max(
            min(
                config.max_mem_size_mb / n_jobs,
                math.ceil(total_memory_mb / n_jobs)
            ),
            3072  # 3072 is autosklearn default and we use it as a lower bound
        )
    if isinstance(askl_version, version.LegacyVersion) or askl_version >= version.parse("0.11"):
        log.info(
            "Using %sMB memory per job and on a total of %s jobs.",
            ml_memory_limit, n_jobs
        )
        constr_params["memory_limit"] = ml_memory_limit
    else:
        ensemble_memory_limit = config.framework_params.get('_ensemble_memory_limit', 'auto')
        # when memory is large enough, we should have:
        # (cores - 1) * ml_memory_limit_mb + ensemble_memory_limit_mb = config.max_mem_size_mb
        if ensemble_memory_limit == 'auto':
            ensemble_memory_limit = max(math.ceil(ml_memory_limit - (total_memory_mb - config.max_mem_size_mb)),
                                        math.ceil(ml_memory_limit / 3),  # default proportions
                                        1024)  # 1024 is autosklearn defaults
        log.info("Using %sMB memory per ML job and %sMB for ensemble job on a total of %s jobs.", ml_memory_limit, ensemble_memory_limit, n_jobs)
        constr_params["ml_memory_limit"] = ml_memory_limit
        constr_params["ensemble_memory_limit"] = ensemble_memory_limit

    log.warning("Using meta-learned initialization, which might be bad (leakage).")
    if is_classification:
        estimator = AutoSklearn2Classifier if askl_method_version == 2 else AutoSklearnClassifier
    else:
        if askl_method_version == 2:
            log.warning(
                '%s does not support regression, falling back to regular Auto-sklearn!',
                askl_string,
            )
        estimator = AutoSklearnRegressor

    if isinstance(askl_version, version.LegacyVersion) or askl_version >= version.parse("0.8"):
        constr_params['metric'] = perf_metric
    else:
        fit_extra_params['metric'] = perf_metric

    if not use_pandas:
        fit_extra_params["feat_type"] = predictors_type


    constr_params["time_left_for_this_task"] = config.max_runtime_seconds
    constr_params["n_jobs"] = n_jobs
    constr_params["seed"] = config.seed

    log.info("%s constructor arguments: %s", askl_string, constr_params)
    log.info("%s additional constructor arguments: %s", askl_string, training_params)
    log.info("%s fit() arguments: %s", askl_string, fit_extra_params)

    auto_sklearn = estimator(**constr_params, **training_params)
    with Timer() as training:
        auto_sklearn.fit(X_train, y_train, **fit_extra_params)
    # Any log call after `auto_sklearn.fit` gets swallowed because it reconfigures logging
    # Have to open an issue to set up `logging_config` right or have better defaults.
    log.info(f"Finished fit in {training.duration}s.")
    print(f"Finished fit in {training.duration}s.")

    def infer(data: Union[str, pd.DataFrame]):
        test_data = pd.read_parquet(data) if isinstance(data, str) else data
        predict_fn = auto_sklearn.predict_proba if is_classification else auto_sklearn.predict
        return predict_fn(test_data)

    inference_times = {}
    if config.measure_inference_time:
        inference_times["file"] = measure_inference_times(infer, dataset.inference_subsample_files)
        test_data = dataset.test.X if use_pandas else dataset.test.X_enc
        def sample_one_test_row(seed: int):
            if use_pandas:
                return test_data.sample(1, random_state=seed)
            return test_data[default_rng(seed=seed).integers(len(test_data)), :]

        inference_times["df"] = measure_inference_times(
            infer, [(1, sample_one_test_row(seed=i)) for i in range(100)],
        )
        log.info(f"Finished inference time measurements.")
        print(f"Finished inference time measurements.")

    # Convert output to strings for classification
    log.info("Predicting on the test set.")
    with Timer() as predict:
        X_test = dataset.test.X if use_pandas else dataset.test.X_enc
        predictions = auto_sklearn.predict(X_test)
    probabilities = auto_sklearn.predict_proba(X_test) if is_classification else None
    log.info(f"Finished predict in {predict.duration}s.")
    print(f"Finished predict in {predict.duration}s.")

    save_artifacts(auto_sklearn, config)

    return result(output_file=config.output_predictions_file,
                  predictions=predictions,
                  truth=dataset.test.y if use_pandas else dataset.test.y_enc,
                  probabilities=probabilities,
                  target_is_encoded=is_classification and not use_pandas,
                  models_count=len(auto_sklearn.get_models_with_weights()),
                  training_duration=training.duration,
                  predict_duration=predict.duration,
                  inference_times=inference_times,
                  )


def save_models(estimator, config):
    models_repr = estimator.show_models()
    log.info("Trained Ensemble:\n%s", models_repr)
    print("Trained Ensemble:\n%s", models_repr)

    if isinstance(models_repr, str):
        models_file = os.path.join(output_subdir('models', config), 'models.txt')
        with open(models_file, 'w') as f:
            f.write(models_repr)
    elif isinstance(models_repr, dict):
        models_file = os.path.join(output_subdir('models', config), 'models.json')
        with open(models_file, 'w') as f:
            json.dump(models_repr, f, default=lambda obj: str(obj))
    else:
        log.warning(f"Saving 'models' where {type(models_repr)=} not supported.")
        print(f"Saving 'models' where {type(models_repr)=} not supported.")


def save_artifacts(estimator, config):
    artifacts = config.framework_params.get('_save_artifacts', [])
    artifacts = [artifacts] if isinstance(artifacts, str) else artifacts
    if 'models' in artifacts:
        try:
            save_models(estimator, config)
        except Exception as e:
            log.info(f"Error when saving 'models': {e}.", exc_info=True)
            print(f"Error when saving 'models': {e}.")

    if 'debug_as_files' in artifacts or 'debug_as_zip' in artifacts:
        try:
            log.info('Saving debug artifacts!')
            print('Saving debug artifacts!')
            debug_dir = output_subdir('debug', config)
            ignore_extensions = ['.npy', '.pcs', '.model', '.cv_model', '.ensemble', '.pkl']
            tmp_directory = estimator.automl_._backend.temporary_directory
            if 'debug_as_files' in artifacts:
                def _copy(filename, **_):
                    dst = filename.replace(tmp_directory, debug_dir + '/')
                    os.makedirs(os.path.dirname(dst), exist_ok=True)
                    shutil.copyfile(filename, dst)

                walk_apply(
                    tmp_directory,
                    _copy,
                    filter_=lambda path: (
                        os.path.splitext(path)[1] not in ignore_extensions
                        and not os.path.isdir(path)
                    ),
                )
            else:
                zip_path(
                    tmp_directory,
                    os.path.join(debug_dir, "artifacts.zip"),
                    filter_=lambda p: os.path.splitext(p)[1] not in ignore_extensions
                )
        except Exception as e:
            log.info(f"Error when saving 'debug': {e}.", exc_info=True)
            print(f"Error when saving 'debug': {e}.")


if __name__ == '__main__':
    call_run(run)<|MERGE_RESOLUTION|>--- conflicted
+++ resolved
@@ -8,10 +8,6 @@
 from typing import Union
 
 import pandas as pd
-<<<<<<< HEAD
-import pandas.api.types
-=======
->>>>>>> a3186675
 from numpy.random import default_rng
 
 os.environ['JOBLIB_TEMP_FOLDER'] = tmp.gettempdir()
@@ -72,14 +68,7 @@
     )
     log.info("Environment: %s", os.environ)
 
-<<<<<<< HEAD
-    def is_sparse(data: pd.DataFrame) -> bool:
-        return any(pd.api.types.is_sparse(data[column]) for column in data)
-
-    use_pandas = (askl_version >= version.parse("0.15")) and not is_sparse(dataset.train.X)
-=======
     use_pandas = askl_version >= version.parse("0.15")
->>>>>>> a3186675
     X_train = dataset.train.X if use_pandas else dataset.train.X_enc
     y_train = dataset.train.y if use_pandas else dataset.train.y_enc
     predictors_type = dataset.predictors_type
