--- conflicted
+++ resolved
@@ -140,14 +140,10 @@
     auto_sklearn = estimator(**constr_params, **training_params)
     with Timer() as training:
         auto_sklearn.fit(X_train, y_train, **fit_extra_params)
-<<<<<<< HEAD
-    log.info(f"Finished fit in {training.duration}s.")
-=======
     # Any log call after `auto_sklearn.fit` gets swallowed because it reconfigures logging
     # Have to open an issue to set up `logging_config` right or have better defaults.
     log.info(f"Finished fit in {training.duration}s.")
     print(f"Finished fit in {training.duration}s.")
->>>>>>> cce0bf00
 
     def infer(data: Union[str, pd.DataFrame]):
         test_data = pd.read_parquet(data) if isinstance(data, str) else data
@@ -167,10 +163,7 @@
             infer, [(1, sample_one_test_row(seed=i)) for i in range(100)],
         )
         log.info(f"Finished inference time measurements.")
-<<<<<<< HEAD
-=======
         print(f"Finished inference time measurements.")
->>>>>>> cce0bf00
 
     # Convert output to strings for classification
     log.info("Predicting on the test set.")
@@ -179,10 +172,7 @@
         predictions = auto_sklearn.predict(X_test)
     probabilities = auto_sklearn.predict_proba(X_test) if is_classification else None
     log.info(f"Finished predict in {predict.duration}s.")
-<<<<<<< HEAD
-=======
     print(f"Finished predict in {predict.duration}s.")
->>>>>>> cce0bf00
 
     save_artifacts(auto_sklearn, config)
 
@@ -196,8 +186,6 @@
                   predict_duration=predict.duration,
                   inference_times=inference_times,
                   )
-<<<<<<< HEAD
-=======
 
 
 def save_models(estimator, config):
@@ -216,7 +204,6 @@
     else:
         log.warning(f"Saving 'models' where {type(models_repr)=} not supported.")
         print(f"Saving 'models' where {type(models_repr)=} not supported.")
->>>>>>> cce0bf00
 
 
 def save_artifacts(estimator, config):
