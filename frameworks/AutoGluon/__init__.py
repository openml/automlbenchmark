--- conflicted
+++ resolved
@@ -10,19 +10,11 @@
 
 def run(dataset: Dataset, config: TaskConfig):
 
-<<<<<<< HEAD
-    if dataset.type is not DatasetType.timeseries:
-        return run_autogluon_tabular(dataset, config)
-
-    else:
-        return run_autogluon_timeseries(dataset, config)
-=======
     if dataset.type == DatasetType.timeseries:
         return run_autogluon_timeseries(dataset, config)
     else:
         return run_autogluon_tabular(dataset, config)
 
->>>>>>> a3186675
 
 def run_autogluon_tabular(dataset: Dataset, config: TaskConfig):
     from frameworks.shared.caller import run_in_venv
@@ -44,28 +36,6 @@
 def run_autogluon_timeseries(dataset: Dataset, config: TaskConfig):
     from frameworks.shared.caller import run_in_venv
     dataset = deepcopy(dataset)
-<<<<<<< HEAD
-    if not hasattr(dataset, 'timestamp_column'):
-        dataset.timestamp_column = None
-    if not hasattr(dataset, 'id_column'):
-        dataset.id_column = None
-    if not hasattr(dataset, 'forecast_range_in_steps'):
-        raise AttributeError("Unspecified `forecast_range_in_steps`.")
-
-    data = dict(
-        # train=dict(path=dataset.train.data_path('parquet')),
-        # test=dict(path=dataset.test.data_path('parquet')),
-        train=dict(path=dataset.train.path),
-        test=dict(path=dataset.test.path),
-        target=dict(
-            name=dataset.target.name,
-            classes=dataset.target.values
-        ),
-        problem_type=dataset.type.name,  # AutoGluon problem_type is using same names as amlb.data.DatasetType
-        timestamp_column=dataset.timestamp_column,
-        id_column=dataset.id_column,
-        forecast_range_in_steps=dataset.forecast_range_in_steps
-=======
 
     data = dict(
         train_path=dataset.train.path,
@@ -78,7 +48,6 @@
         seasonality=dataset.seasonality,
         repeated_abs_seasonal_error=dataset.repeated_abs_seasonal_error,
         repeated_item_id=dataset.repeated_item_id,
->>>>>>> a3186675
     )
 
     return run_in_venv(__file__, "exec_ts.py",
