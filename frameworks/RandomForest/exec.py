import logging
import os
import tempfile as tmp
from typing import List

import pandas as pd

os.environ['JOBLIB_TEMP_FOLDER'] = tmp.gettempdir()
os.environ['OMP_NUM_THREADS'] = '1'
os.environ['OPENBLAS_NUM_THREADS'] = '1'
os.environ['MKL_NUM_THREADS'] = '1'

import psutil
import sklearn
from sklearn.ensemble import RandomForestClassifier, RandomForestRegressor

from frameworks.shared.callee import call_run, result, measure_inference_times
from frameworks.shared.utils import Timer

log = logging.getLogger(os.path.basename(__file__))


def extrapolate_with_worst_case(values: List[float], n: int = 5) -> float:
    """ Extrapolate the next value for `values`, based on the last `n` samples. """
    n = min(len(values), n)
    return values[-1] + max(v_next - v_prev for v_prev, v_next in zip(values[-n:], values[-n + 1:]))


def run(dataset, config):
    log.info(f"\n**** Random Forest [sklearn v{sklearn.__version__}] ****\n")

    is_classification = config.type == 'classification'
    this_process = psutil.Process(os.getpid())

    encode = config.framework_params.get('_encode', True)
    X_train, X_test = dataset.train.X, dataset.test.X
    y_train, y_test = dataset.train.y, dataset.test.y

    training_params = {
        k: v for k, v in config.framework_params.items()
        if not (k.startswith('_') or k == "n_estimators")
    }
    n_jobs = config.framework_params.get('_n_jobs', config.cores)  # useful to disable multicore, regardless of the dataset config
    step_size = config.framework_params.get('_step_size', 10)
    final_forest_size = config.framework_params.get('n_estimators', 2000)

    # Default margins are conservative, because robustness is paramount for a baseline.
    time_margin = config.framework_params.get('_time_margin', 0.9)
    memory_margin = config.framework_params.get('_memory_margin', 0.9)

    log.info("Running RandomForest with a maximum time of {}s on {} cores.".format(config.max_runtime_seconds, n_jobs))
    log.warning("We completely ignore the advice to optimize towards metric: {}.".format(config.metric))

    estimator = RandomForestClassifier if is_classification else RandomForestRegressor
    rf = estimator(n_jobs=n_jobs,
                   random_state=config.seed,
                   n_estimators=step_size,
                   warm_start=True,
                   **training_params)

    with Timer() as training:
        training_times = [training.duration]
        memory_usage = [this_process.memory_info()[0] / (2**20)]

        while True:
            rf.fit(X_train, y_train)

            training_times.append(training.duration)
            memory_usage.append(this_process.memory_info()[0] / (2**20))
            log.info(f"Model trained {len(rf.estimators_):6d} trees in {int(training_times[-1]):6d} seconds using {int(memory_usage[-1]):6d}mb memory.")

            will_run_out_of_memory = extrapolate_with_worst_case(memory_usage) >= config.max_mem_size_mb * memory_margin
            will_run_out_of_time = extrapolate_with_worst_case(training_times) >= config.max_runtime_seconds * time_margin
            if rf.n_estimators >= final_forest_size:
                log.info("Stop training because desired forest size has been reached.")
                break
            elif will_run_out_of_time:
                log.info("Stop training because it expects to exceed its time budget.")
                break
            elif will_run_out_of_memory:
                log.info("Stop training because it expects to exceed its memory budget.")
                break
            else:
                # https://stackoverflow.com/questions/42757892/how-to-use-warm-start/42763502
                rf.n_estimators += step_size
    log.info(f"Finished fit in {training.duration}s.")


    with Timer() as predict:
        predictions = rf.predict(X_test)
    probabilities = rf.predict_proba(X_test) if is_classification else None
    log.info(f"Finished predict in {predict.duration}s.")

    def infer(data):
        data = pd.read_parquet(data) if isinstance(data, str) else data
        return rf.predict(data)

    inference_times = {}
    if config.measure_inference_time:
        inference_times["file"] = measure_inference_times(infer, dataset.inference_subsample_files)
        test_data = X_test if isinstance(X_test, pd.DataFrame) else pd.DataFrame(X_test)
        inference_times["df"] = measure_inference_times(
            infer,
            [(1, test_data.sample(1, random_state=i)) for i in range(100)],
        )
<<<<<<< HEAD
    log.info(f"Finished inference time measurements.")
=======
        log.info(f"Finished inference time measurements.")
>>>>>>> 38fee5e0


    return result(output_file=config.output_predictions_file,
                  predictions=predictions,
                  truth=y_test,
                  probabilities=probabilities,
                  target_is_encoded=encode,
                  models_count=len(rf),
                  training_duration=training.duration,
                  predict_duration=predict.duration,
                  inference_times=inference_times,)


if __name__ == '__main__':
    call_run(run)<|MERGE_RESOLUTION|>--- conflicted
+++ resolved
@@ -103,11 +103,7 @@
             infer,
             [(1, test_data.sample(1, random_state=i)) for i in range(100)],
         )
-<<<<<<< HEAD
-    log.info(f"Finished inference time measurements.")
-=======
         log.info(f"Finished inference time measurements.")
->>>>>>> 38fee5e0
 
 
     return result(output_file=config.output_predictions_file,
