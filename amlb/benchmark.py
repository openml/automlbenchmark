--- conflicted
+++ resolved
@@ -379,11 +379,7 @@
 
 class TaskConfig:
 
-<<<<<<< HEAD
-    def __init__(self, name, openml_task_id, test_server, fold, metrics, seed,
-=======
     def __init__(self, name, openml_task_id, test_server, fold, metrics, quantile_levels, seed,
->>>>>>> a3186675
                  max_runtime_seconds, cores, max_mem_size_mb, min_vol_size_mb,
                  input_dir, output_dir, tag, command, git_info, measure_inference_time: bool = False):
         self.framework = None
@@ -482,11 +478,7 @@
         self.fold = fold
         self.task_config = TaskConfig(
             name=task_def.name,
-<<<<<<< HEAD
-            openml_task_id=task_def.openml_task_id,
-=======
             openml_task_id=task_def["openml_task_id"],
->>>>>>> a3186675
             fold=fold,
             metrics=task_def.metric,
             quantile_levels=task_def.quantile_levels,
