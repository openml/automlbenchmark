--- conflicted
+++ resolved
@@ -12,10 +12,7 @@
 import os
 import re
 from typing import Generic, Tuple, TypeVar, List
-<<<<<<< HEAD
-=======
-
->>>>>>> cce0bf00
+
 import arff
 import pandas as pd
 import pandas.api.types as pat
