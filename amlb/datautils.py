"""
**datautils** module provide some utility functions for data manipulation.

important
    This is (and should remain) the only non-framework module with dependencies to libraries like pandas or sklearn
    until replacement by simpler/lightweight versions to avoid potential version conflicts with libraries imported by benchmark frameworks.
    Also, this module is intended to be imported by frameworks integration modules,
    therefore, it should have no dependency to any other **amlb** module outside **utils**.
"""
import logging
import os

import arff
import numpy as np
import pandas as pd
from sklearn.base import TransformerMixin
from sklearn.impute import SimpleImputer as Imputer
from sklearn.metrics import accuracy_score, auc, average_precision_score, balanced_accuracy_score, confusion_matrix, fbeta_score, \
    log_loss, mean_absolute_error, mean_squared_error, mean_squared_log_error, precision_recall_curve, \
    r2_score, roc_auc_score  # just aliasing
from sklearn.preprocessing import LabelEncoder, LabelBinarizer, OneHotEncoder, OrdinalEncoder

from .utils import profile, path_from_split, repr_def, split_path, touch


log = logging.getLogger(__name__)


def read_csv(path, nrows=None, header=True, index=False, as_data_frame=True, dtype=None, timestamp_column=None):
    """
    read csv file to DataFrame.

    for now, delegates to pandas, just simplifying signature in the case we want to get rid of pandas dependency
     (numpy should be enough for our needs).
    :param path: the path to a csv file or a file-like object, or readable (with read() method) object.
    :param nrows: the number of rows to read, if not specified, all are read.
    :param header: if the columns header should be read.
    :param as_data_frame: if the result should be returned as a data frame (default) or a numpy array.
    :param dtype: data type for columns.
<<<<<<< HEAD
    :param timestamp_column: column name for timestamp, to ensure dates are correctly parsed by pandas.
    :return: a DataFrame
    """
    if dtype is not None and timestamp_column is not None and timestamp_column in dtype:
            dtype = dtype.copy() # to avoid outer context manipulation
            del dtype[timestamp_column]

=======
    :param timestamp_column: name of the column that should be parsed as date.
    :return: a DataFrame
    """
    if timestamp_column is None:
        parse_dates = None
    else:
        if dtype is not None:
            dtype.pop(timestamp_column, None)
        parse_dates = [timestamp_column]
>>>>>>> a3186675
    df = pd.read_csv(path,
                     nrows=nrows,
                     header=0 if header else None,
                     index_col=0 if index else None,
                     dtype=dtype,
<<<<<<< HEAD
                     parse_dates=[timestamp_column] if timestamp_column is not None else None)
=======
                     parse_dates=parse_dates)
>>>>>>> a3186675
    return df if as_data_frame else df.values


def write_csv(data, path, header=True, columns=None, index=False, append=False):
    if is_data_frame(data):
        data_frame = data
    else:
        data_frame = to_data_frame(data, columns=columns)
        header = header and columns is not None
    touch(path)
    data_frame.to_csv(path,
                      header=header,
                      index=index,
                      mode='a' if append else 'w')


@profile(logger=log)
def reorder_dataset(path, target_src=0, target_dest=-1, save=True):
    if target_src == target_dest and save:  # no reordering needed, not data to load, returning original path
        return path

    p = split_path(path)
    p.basename += ("_target_" + ("first" if target_dest == 0 else "last" if target_dest == -1 else str(target_dest)))
    reordered_path = path_from_split(p)

    if os.path.isfile(reordered_path):
        if save:  # reordered file already exists, returning it as there's no data to load here
            return reordered_path
        else:  # reordered file already exists, use it to load reordered data
            path = reordered_path

    with open(path) as file:
        df = arff.load(file)

    columns = np.asarray(df['attributes'], dtype=object)
    data = np.asarray(df['data'], dtype=object)

    if target_src == target_dest or path == reordered_path:  # no reordering needed, returning loaded data
        return data

    ori = list(range(len(columns)))
    src = len(columns)+1+target_src if target_src < 0 else target_src
    dest = len(columns)+1+target_dest if target_dest < 0 else target_dest
    if src < dest:
        new = ori[:src]+ori[src+1:dest]+[src]+ori[dest:]
    elif src > dest:
        new = ori[:dest]+[src]+ori[dest:src]+ori[src+1:]
    else:  # no reordering needed, returning loaded data or original path
        return data if not save else path

    reordered_attr = columns[new]
    reordered_data = data[:, new]

    if not save:
        return reordered_data

    with open(reordered_path, 'w') as file:
        arff.dump({
            'description': df['description'],
            'relation': df['relation'],
            'attributes': reordered_attr.tolist(),
            'data': reordered_data.tolist()
        }, file)
    # TODO: provide the possibility to return data even if save is set to false,
    #  as the client code doesn't want to have to load the data again,
    #  and may want to benefit from the caching of reordered data for future runs.
    return reordered_path


def is_data_frame(df):
    return isinstance(df, pd.DataFrame)


def to_data_frame(obj, columns=None):
    if obj is None:
        return pd.DataFrame()
    elif isinstance(obj, dict):
        return pd.DataFrame.from_dict(obj, columns=columns, orient='columns' if columns is None else 'index')
    elif isinstance(obj, (list, np.ndarray)):
        return pd.DataFrame.from_records(obj, columns=columns)
    else:
        raise ValueError("Object should be a dictionary {col1:values, col2:values, ...} "
                         "or an array of dictionary-like objects [{col1:val, col2:val}, {col1:val, col2:val}, ...].")


class Encoder(TransformerMixin):
    """
    Overly complex "generic" encoder that can handle missing values, auto encoded format (e.g. int for target, float for predictors)...
    Should never have written this, but does the job currently. However, should think about simpler single-purpose approach.
    """

    def __init__(self, type='label', target=True, encoded_type=int,
                 missing_policy='ignore', missing_values=None, missing_replaced_by='',
                 normalize_fn=None):
        """
        :param type: one of ['label', 'one-hot', 'no-op'].
        :param target: True iff the Encoder is applied to the target feature.
        :param encoded_type: the type of the encoded vec.
        :param missing_policy: one of ['ignore', 'mask', 'encode'].
            ignore: can be safely used only if there's no missing value in the data to be transformed, otherwise it may raise an error during transform().
            mask: replace missing values only internally, and then restore them as np.nan.
            encode: encode all missing values as the encoded value of missing_replaced_by.
        :param missing_values: a value or a list of values considered as missing values.
        :param missing_replaced_by: the value used to replace missing values before encoding.
                                    If using the 'mask' strategy, this is a transient value.
                                    If using the 'encode' strategy, all missing values will be replaced with encode(missing_replaced_by).
        :param normalize_fn: if provided, function applied to all elements during fit and transform (for example, trimming spaces, lowercase...).
        """
        super().__init__()
        assert missing_policy in ['ignore', 'mask', 'encode']
        self.for_target = target
        self.missing_policy = missing_policy
        self.missing_values = set(missing_values).union([None]) if missing_values else {None}
        self.missing_replaced_by = missing_replaced_by
        self.missing_encoded_value = None
        self.normalize_fn = normalize_fn
        self.classes = None
        self.encoded_type = encoded_type
        if type == 'label':
            self.delegate = LabelEncoder() if target else OrdinalEncoder()
        elif type == 'one-hot':
            self.delegate = LabelBinarizer() if target else OneHotEncoder(sparse=False, handle_unknown='ignore')
        elif type == 'no-op':
            self.delegate = None
        else:
            raise ValueError("Encoder `type` should be one of {}.".format(['label', 'one-hot']))

    def __repr__(self):
        return repr_def(self)

    @property
    def _ignore_missing(self):
        return self.for_target or self.missing_policy == 'ignore'

    @property
    def _mask_missing(self):
        return not self.for_target and self.missing_policy == 'mask'

    @property
    def _encode_missing(self):
        return not self.for_target and self.missing_policy == 'encode'

    def _reshape(self, vec):
        return vec if self.for_target else vec.reshape(-1, 1)

    def fit(self, vec):
        """
        :param vec: must be a line vector (array)
        :return:
        """
        if not self.delegate:
            return self

        vec = np.asarray(vec, dtype=object)
        if self.normalize_fn:
            vec = self.normalize_fn(vec)
        self.classes = np.unique(vec) if self._ignore_missing else np.unique(np.insert(vec, 0, self.missing_replaced_by))

        if self._mask_missing:
            self.missing_encoded_value = self.delegate.fit_transform(self._reshape(self.classes))[0]
        else:
            self.delegate.fit(self._reshape(self.classes))
        return self

    def transform(self, vec, **params):
        """
        :param vec: must be single value (str) or a line vector (array)
        :param params:
        :return:
        """
        if log.isEnabledFor(logging.TRACE):
            log.debug("Transforming %s using %s", vec, self)

        return_value = lambda v: v
        if isinstance(vec, str):
            vec = [vec]
            return_value = lambda v: v[0]

        vec = np.asarray(vec, dtype=object)

        if not self.delegate:
            return return_value(vec.astype(self.encoded_type, copy=False))

        if self._mask_missing or self._encode_missing:
            mask = [v in self.missing_values for v in vec]
            if any(mask):
                # if self._mask_missing:
                #     missing = vec[mask]
                vec[mask] = self.missing_replaced_by
                if self.normalize_fn:
                    vec = self.normalize_fn(vec)

                res = self.delegate.transform(self._reshape(vec), **params).astype(self.encoded_type, copy=False)
                if self._mask_missing:
                    res[mask] = np.NaN if self.encoded_type == float else None
                return return_value(res)

        if self.normalize_fn:
            vec = self.normalize_fn(vec)
        return return_value(self.delegate.transform(self._reshape(vec), **params).astype(self.encoded_type, copy=False))

    def inverse_transform(self, vec, **params):
        """
        :param vec: must a single value or line vector (array)
        :param params:
        :return:
        """
        if not self.delegate:
            return vec

        # TODO: handle mask
        vec = np.asarray(vec).astype(self.encoded_type, copy=False)
        return self.delegate.inverse_transform(vec, **params)


def impute_array(X_fit, *X_s, missing_values=np.NaN, strategy="mean", keep_empty_features: bool = False):
    """
    :param X_fit: {array-like, sparse matrix} used to fit the imputer. This array is also imputed.
    :param X_s: the additional (optional) arrays that are imputed using the same imputer.
    :param missing_values: the value that will be substituted during the imputation.
    :param strategy: 'mean' (default) -> missing values are imputed with the mean value of the corresponding vector.
                     'median' -> missing values are imputed with the median value of the corresponding vector.
                     'mode' -> missing values are imputed with the mode of the corresponding vector.
                     ('constant', value) -> missing values are imputed with the constant value provided as the second term of the tuple.
                     None -> no-op (for internal use).
    :param keep_empty_features: bool (default False), if False remove all columns which only have nan values.
    :return: a list of imputed arrays, returned in the same order as they were provided.
    """
    if strategy is None:
        return [X_fit, *X_s]
    strategy, fill_value = strategy if isinstance(strategy, tuple) and strategy[0] == 'constant' else (strategy, None)
    strategy = dict(mode='most_frequent').get(strategy, strategy)

    imputer = Imputer(missing_values=missing_values, strategy=strategy, fill_value=fill_value, keep_empty_features=keep_empty_features)
    imputed = _restore_dtypes(imputer.fit_transform(X_fit), X_fit)
    if len(X_s) > 0:
        result = [imputed]
        for X in X_s:
            result.append(_restore_dtypes(imputer.transform(X), X))
        return result
    else:
        return imputed


def impute_dataframe(X_fit: pd.DataFrame, *X_s: pd.DataFrame, missing_values=np.NaN, strategy='mean'):
    """
    :param X_fit: used to fit the imputer. This dataframe is also imputed.
    :param X_s: the additional (optional) dataframe that are imputed using the same imputer.
    :param missing_values: the value that will be substituted during the imputation.
    :param strategy: 'mean' (default) -> missing values are imputed with the mean value of the corresponding vector.
                     'median' -> missing values are imputed with the median value of the corresponding vector.
                     'mode' -> missing values are imputed with the mode of the corresponding vector.
                     ('constant', value) -> missing values are imputed with the constant value provided as the second term of the tuple.
                     None -> no-op (for internal use).
                     { type: strategy } -> (not ready yet!) each column/feature type will be applied a different strategy as soon as it is listed in the dictionary.
                                           type must be one of (int, float, number, bool, category, string, object, datetime)
    :return: a list of imputed dataframes, returned in the same order as they were provided.
    """
    if strategy is None:
        return [X_fit, *X_s]
    if isinstance(strategy, dict):
        for dt, s in strategy.items():
            X_fit.select_dtypes(include=dt)
    else:
        imputed = _impute_pd(X_fit, *X_s, missing_values=missing_values, strategy=strategy)
    return imputed if X_s else imputed[0]


def _impute_pd(X_fit, *X_s, missing_values=np.NaN, strategy=None, is_int=False):
    if strategy == 'mean':
        fill = X_fit.mean()
    elif strategy == 'median':
        fill = X_fit.median()
    elif strategy == 'mode':
        fill = X_fit.mode().iloc[0, :]
    elif isinstance(strategy, tuple) and strategy[0] == 'constant':
        fill = strategy[1]
    else:
        return [X_fit, *X_s]

    if is_int and isinstance(fill, pd.Series):
        fill = fill.round()
    return [df.replace(missing_values, fill) for df in [X_fit, *X_s]]


def _rows_with_nas(X):
    df = X if isinstance(X, pd.DataFrame) else pd.DataFrame(X)
    return df[df.isna().any(axis=1)]


def _restore_dtypes(X_np, X_ori):
    if isinstance(X_ori, pd.DataFrame):
        df = pd.DataFrame(X_np, columns=X_ori.columns, index=X_ori.index).convert_dtypes()
        df.astype(X_ori.dtypes.to_dict(), copy=False, errors='raise')
        return df
    elif isinstance(X_ori, pd.Series):
        return pd.Series(X_np, name=X_ori.name, index=X_ori.index, dtype=X_ori.dtype)
    elif isinstance(X_ori, np.ndarray):
        return X_np.astype(X_ori.dtype, copy=False)
    else:
        return X_np<|MERGE_RESOLUTION|>--- conflicted
+++ resolved
@@ -37,15 +37,6 @@
     :param header: if the columns header should be read.
     :param as_data_frame: if the result should be returned as a data frame (default) or a numpy array.
     :param dtype: data type for columns.
-<<<<<<< HEAD
-    :param timestamp_column: column name for timestamp, to ensure dates are correctly parsed by pandas.
-    :return: a DataFrame
-    """
-    if dtype is not None and timestamp_column is not None and timestamp_column in dtype:
-            dtype = dtype.copy() # to avoid outer context manipulation
-            del dtype[timestamp_column]
-
-=======
     :param timestamp_column: name of the column that should be parsed as date.
     :return: a DataFrame
     """
@@ -55,17 +46,12 @@
         if dtype is not None:
             dtype.pop(timestamp_column, None)
         parse_dates = [timestamp_column]
->>>>>>> a3186675
     df = pd.read_csv(path,
                      nrows=nrows,
                      header=0 if header else None,
                      index_col=0 if index else None,
                      dtype=dtype,
-<<<<<<< HEAD
-                     parse_dates=[timestamp_column] if timestamp_column is not None else None)
-=======
                      parse_dates=parse_dates)
->>>>>>> a3186675
     return df if as_data_frame else df.values
 
 
