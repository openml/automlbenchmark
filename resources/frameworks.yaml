--- conflicted
+++ resolved
@@ -203,19 +203,6 @@
 #    population_size: 25
 #    verbosity: 2
 
-<<<<<<< HEAD
-####################################
-### TimeSeries AutoML frameworks ###
-####################################
-
-AutoGluonTS:
-  extends: AutoGluon
-  version: "stable"
-  description: |
-    AutoGluon-TimeSeries
-  setup_env:
-    MODULE: timeseries
-=======
 FEDOT:
   version: 'master'
   description: |
@@ -225,7 +212,6 @@
     - https://doi.org/10.1016/j.future.2021.08.022
 #  params:
 #    _save_artifacts: ['leaderboard', 'models', 'info']
->>>>>>> a3186675
 
 #######################################
 ### Non AutoML reference frameworks ###
