---
#for doc purpose using <placeholder:default_value> syntax when it applies.

# FORMAT:
__dummy_framework_with_defaults:
  version: ''
  module: # defaults to `frameworks.framework_name`
  setup_args: ''
  params: {}
  project: http://url/to/project/repo
  image: # will result in built image `author/image:tag`
    author: automlbenchmark
    image:  # defaults to `framework name to lowercase`
    tag:  # defaults to `framework version`


#########################
### AutoML frameworks ###
#########################

flaml:
<<<<<<< HEAD
  version: 'latest'
=======
  version: "0.2.4"
>>>>>>> 97f2e6ab
  description: |
    FLAML is a lightweight Python library that finds accurate machine learning models 
    automatically, efficiently and economically. It frees users from selecting learners 
    and hyperparameters for each learner. It is fast and cheap. 
  project: https://github.com/microsoft/FLAML
  refs: [https://arxiv.org/pdf/1911.04706.pdf]

flaml-lgbm:
  extends: flaml
  params:
    estimator_list: ['lgbm']

flaml_old:
  version: "0.1.3"
  description: |
    FLAML is a lightweight Python library that finds accurate machine learning models 
    automatically, efficiently and economically. It frees users from selecting learners 
    and hyperparameters for each learner. It is fast and cheap. 
  project: https://github.com/microsoft/FLAML
  refs: [https://arxiv.org/pdf/1911.04706.pdf]

AutoGluon:
  version: "stable"
  description: |
    AutoGluon-Tabular: Unlike existing AutoML frameworks that primarily focus on model/hyperparameter selection,
    AutoGluon-Tabular succeeds by ensembling multiple models and stacking them in multiple layers.
  project: https://auto.gluon.ai
  refs: [https://arxiv.org/abs/2003.06505]
#  params:
#    _save_artifacts: ['leaderboard', 'models', 'info']

AutoGluon_bestquality:
  extends: AutoGluon
  description: |
    AutoGluon with 'best_quality' preset provides the most accurate overall predictor.
  params:
    presets: best_quality

autosklearn:
  version: 'stable'
  description: |
    auto-sklearn frees a machine learning user from algorithm selection and hyperparameter tuning.
    It leverages recent advantages in Bayesian optimization, meta-learning and ensemble construction.
  project: https://automl.github.io/auto-sklearn/
  refs: [http://papers.nips.cc/paper/5872-efficient-and-robust-automated-machine-learning.pdf]
  params:
    _save_artifacts: ['models',]
    # _save_artifacts: ['models', 'debug_as_files']
    # _n_jobs: 1

autosklearn2:
  extends: autosklearn
  params:
    _askl2: true
    _save_artifacts: ['models',]

AutoWEKA:
  version: 'stable'
  description: |
    Auto-WEKA considers the problem of simultaneously selecting a learning algorithm and setting its hyperparameters, going beyond previous methods that address these issues in isolation.
    Auto-WEKA does this using a fully automated approach, leveraging recent innovations in Bayesian optimization.
  project: https://www.cs.ubc.ca/labs/beta/Projects/autoweka/
  refs: [https://www.cs.ubc.ca/labs/beta/Projects/autoweka/papers/16-599.pdf]

autoxgboost:
  version: 'latest'
  description: |
    autoxgboost aims to find an optimal xgboost model automatically using the machine learning framework mlr and the bayesian optimization framework mlrMBO.
  project: https://github.com/ja-thomas/autoxgboost
  refs: [https://arxiv.org/abs/1807.03873v2]

GAMA:
  version: 'stable'
  description: |
    GAMA tries to find a good machine learning pipeline.
    For the machine learning pipeline GAMA considers data preprocessing steps, various machine learning algorithms, and their possible hyperparameters configurations.
  project: https://github.com/PGijsbers/gama
  refs: [https://joss.theoj.org/papers/10.21105/joss.01132]

H2OAutoML:
  version: 'stable'
  description: |
    H2O AutoML is a highly scalable, fully-automated, supervised learning algorithm
    which automates the process of training a large selection of candidate models and stacked ensembles within a singlefunction.
  project: http://docs.h2o.ai/h2o/latest-stable/h2o-docs/automl.html
  refs: [https://www.automl.org/wp-content/uploads/2020/07/AutoML_2020_paper_61.pdf]

hyperoptsklearn:
  version: 'latest'
  description: |
    hyperopt-sklearn uses Hyperopt to define a search space that encompasses many standard Scikit-Learn components and common patterns of composing them together.
  project: http://hyperopt.github.io/hyperopt-sklearn/
  refs: [http://conference.scipy.org/proceedings/scipy2014/pdfs/komer.pdf]
#  params:
#    max_evals: 1000
#    algo: hyperopt.tpe.suggest
#    verbose: true

lightautoml:
  project: https://github.com/sberbank-ai-lab/LightAutoML
  version: 'stable'
  description: |
    LightAutoML (LAMA) project from Sberbank AI Lab AutoML group is the framework for automatic classification and regression model creation.

mljarsupervised:
  version: 'stable'
  description: |
    AutoML mljar-supervised abstracts the common way to preprocess the data, construct the machine learning models, and perform hyper-parameters tuning to find the best model.
  project: https://supervised.mljar.com/
#  params:
#    algorithms: ["Baseline"]
#    _save_artifacts: True

mljarsupervised_compete:
  extends: mljarsupervised
  description: "MLJAR is using 'Compete' mode to provide the most accurate predictor"
  params:
    mode: Compete   # set mode for Compete, default mode is Explain

MLPlan:
  version: 'stable'
  description: |
    ML-Plan is an approach to AutoML based on hierarchical task networks (HTNs).
  project: http://mlplan.org
  refs: [https://doi.org/10.1007/s10994-018-5735-z]

MLPlanSKLearn:
  extends: MLPlan
  params:
    _backend: sklearn

MLPlanWEKA:
  extends: MLPlan
  params:
    _backend: weka

oboe:
  version: 'latest'
  description: |
    oboe is an AutoML model selection system to select estimators or pipelines for a dataset.
  project: https://github.com/udellgroup/oboe
#  params:
#    build_ensemble: false
#    selection_method: random
#    verbose: true

TPOT:
  version: 'stable'
  description: |
    TPOT is a Python Automated Machine Learning tool that optimizes machine learning pipelines using genetic programming.
  project: https://github.com/EpistasisLab/tpot
  refs:
    - https://academic.oup.com/bioinformatics/article/36/1/250/5511404
    - http://doi.acm.org/10.1145/2908812.2908918
#  params:
#    _save_artifacts: ['models']
#    max_eval_time_mins: 2
#    population_size: 25
#    verbosity: 2






#######################################
### Non AutoML reference frameworks ###
#######################################

constantpredictor:
  description: |
    Fast dummy classifier mainly used to test the app and/or datasets: this doesn't encode data.
  project: https://scikit-learn.org/stable/modules/generated/sklearn.dummy.DummyClassifier.html

constantpredictor_enc:
  extends: constantpredictor
  description: |
    Fast dummy classifier mainly used to test the app and/or datasets: this version encodes data.
  params:
    encode: true

DecisionTree:
  version: 'stable'
  description: |
    A simple decision tree implementation (scikit-learn) used for testing or as a reference base.
  project: https://scikit-learn.org/stable/modules/generated/sklearn.tree.DecisionTreeClassifier.html

RandomForest:
  version: 'stable'
  description: |
    A simple Random Forest implementation (scikit-learn) used for testing or as a reference base.
  project: http://scikit-learn.org/stable/modules/generated/sklearn.ensemble.RandomForestClassifier.html
  params:
    n_estimators: 2000
#    _n_jobs: 1   # faster, fitter, happier (running OoM on some datasets when using multiprocessing)
#    verbose: true

ranger:
  version: 'stable'
  description: |
    A Random Forest implementation on R, mainly used for testing and as an example of R integration.
  project: https://github.com/imbs-hl/ranger

TunedRandomForest:
  version: 'stable'
  description: |
    A Tuned Random Forest implementation (scikit-learn) trying to optimize over max_features, and used as a reference base.
  project: http://scikit-learn.org/stable/modules/generated/sklearn.ensemble.RandomForestClassifier.html
  params:
    n_estimators: 2000
#    _n_jobs: 1  # cf. RandomForest
#    _tuning:
#      n_estimators: 500

optunalgbm:
  version: 'stable'<|MERGE_RESOLUTION|>--- conflicted
+++ resolved
@@ -19,11 +19,7 @@
 #########################
 
 flaml:
-<<<<<<< HEAD
-  version: 'latest'
-=======
-  version: "0.2.4"
->>>>>>> 97f2e6ab
+  version: 'latest'
   description: |
     FLAML is a lightweight Python library that finds accurate machine learning models 
     automatically, efficiently and economically. It frees users from selecting learners 
@@ -31,20 +27,6 @@
   project: https://github.com/microsoft/FLAML
   refs: [https://arxiv.org/pdf/1911.04706.pdf]
 
-flaml-lgbm:
-  extends: flaml
-  params:
-    estimator_list: ['lgbm']
-
-flaml_old:
-  version: "0.1.3"
-  description: |
-    FLAML is a lightweight Python library that finds accurate machine learning models 
-    automatically, efficiently and economically. It frees users from selecting learners 
-    and hyperparameters for each learner. It is fast and cheap. 
-  project: https://github.com/microsoft/FLAML
-  refs: [https://arxiv.org/pdf/1911.04706.pdf]
-
 AutoGluon:
   version: "stable"
   description: |
