--- conflicted
+++ resolved
@@ -113,15 +113,10 @@
 #    population_size: 25
 #    verbosity: 2
 
-<<<<<<< HEAD
 mlr3automl:
   version: '0.0.0.9000'
   project: https://github.com/a-hanf/mlr3automl
 
-mljarsupervised:
-  version: '0.6.0'
-  project: https://github.com/mljar/mljar-supervised
-=======
 
 
 
@@ -137,7 +132,6 @@
 
 constantpredictor_enc:
   extends: constantpredictor
->>>>>>> 03f76a09
   params:
     encode: true
 
