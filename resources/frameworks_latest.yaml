--- conflicted
+++ resolved
@@ -77,12 +77,9 @@
 mlr3automl:
   version: 'latest'
 
-<<<<<<< HEAD
-=======
 NaiveAutoML:
   version: 'latest'
 
->>>>>>> 12046acc
 oboe:
   version: 'latest'
 
