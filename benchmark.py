--- conflicted
+++ resolved
@@ -36,13 +36,8 @@
 
 if args.mode == "aws":
     bench.update_docker_container(upload=True)
-<<<<<<< HEAD
     res = bench.run_aws()
-elif mode == "local":
-=======
-    res = bench.run_aws(aws_instance_image)
 elif args.mode == "local":
->>>>>>> 768e41fa
     bench.update_docker_container(upload=False)
     res = bench.run_local()
 else:
