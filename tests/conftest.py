import os

import pytest
from amlb import Resources, resources
from amlb.defaults import default_dirs
from amlb.utils import Namespace, config_load


@pytest.fixture
def load_default_resources(tmp_path):
    config_default = config_load(
        os.path.join(default_dirs.root_dir, "resources", "config.yaml")
    )
    config_default_dirs = default_dirs
    config_test = Namespace(
        frameworks=Namespace(
            definition_file=[
                "{root}/resources/frameworks.yaml",
                "{root}/tests/resources/frameworks.yaml",
            ]
        )
    )
    # allowing config override from user_dir: useful to define custom benchmarks and frameworks for example.
    config_user = Namespace()
    # config listing properties set by command line
    config_args = Namespace.parse(
        {"results.global_save": False},
        output_dir=str(tmp_path),
        script=os.path.basename(__file__),
        run_mode="local",
        parallel_jobs=1,
        sid="pytest.session",
        exit_on_error=True,
        test_server=False,
        tag=None,
        command="pytest invocation",
    )
    config_args = Namespace({k: v for k, v in config_args if v is not None})
    # merging all configuration files and saving to the global variable
<<<<<<< HEAD
    return resources.from_configs(
        config_default, config_default_dirs, config_user, config_args
=======
    resources.from_configs(
        config_default, config_test, config_default_dirs, config_user, config_args
>>>>>>> 8511e218
    )


@pytest.fixture
def simple_resource():
    return Resources(
        Namespace(
            input_dir="my_input",
            output_dir="my_output",
            user_dir="my_user_dir",
            root_dir="my_root_dir",
            docker=Namespace(
                image_defaults=Namespace(
                    author="author",
                    image=None,
                    tag=None,
                )
            ),
            frameworks=Namespace(
                root_module="frameworks",
                definition_file=[],
                allow_duplicates=False,
                tags=[],
            ),
        )
    )<|MERGE_RESOLUTION|>--- conflicted
+++ resolved
@@ -37,13 +37,8 @@
     )
     config_args = Namespace({k: v for k, v in config_args if v is not None})
     # merging all configuration files and saving to the global variable
-<<<<<<< HEAD
-    return resources.from_configs(
-        config_default, config_default_dirs, config_user, config_args
-=======
     resources.from_configs(
         config_default, config_test, config_default_dirs, config_user, config_args
->>>>>>> 8511e218
     )
 
 
