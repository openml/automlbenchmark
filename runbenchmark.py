import argparse
import logging
import os
import re
import shutil
import sys

# prevent asap other modules from defining the root logger using basicConfig
import openml

import amlb.logger

import amlb
from amlb.utils import Namespace as ns, config_load, datetime_iso, str2bool, str_sanitize, zip_path
from amlb import log, AutoMLError


parser = argparse.ArgumentParser()
parser.add_argument('framework', type=str,
                    help="The framework to evaluate as defined by default in resources/frameworks.yaml. "
                         "To use a labelled framework (i.e. a framework defined in resources/frameworks-{label}.yaml), "
                         "use the syntax {framework}:{label}.")
parser.add_argument('benchmark', type=str, nargs='?', default='test',
                    help="The benchmark type to run as defined by default in resources/benchmarks/{benchmark}.yaml, "
                         "a path to a benchmark description file, or an openml suite or task. OpenML references should "
                         "be formatted as 'openml/s/X' and 'openml/t/Y', for studies and tasks respectively. Defaults to `%(default)s`.")
parser.add_argument('constraint', type=str, nargs='?', default='test',
                    help="The constraint definition to use as defined by default in resources/constraints.yaml. Defaults to `test`.")
parser.add_argument('-m', '--mode', choices=['local', 'aws', 'docker', 'singularity'], default='local',
                    help="The mode that specifies how/where the benchmark tasks will be running. Defaults to %(default)s.")
parser.add_argument('-t', '--task', metavar='task_id', nargs='*', default=None,
                    help="The specific task name (as defined in the benchmark file) to run. "
                         "When an OpenML reference is used as benchmark, the dataset name should be used instead. "
                         "If not provided, then all tasks from the benchmark will be run.")
parser.add_argument('-f', '--fold', metavar='fold_num', type=int, nargs='*', default=None,
                    help="If task is provided, the specific fold(s) to run. "
                         "If fold is not provided, then all folds from the task definition will be run.")
parser.add_argument('-i', '--indir', metavar='input_dir', default=None,
                    help="Folder where datasets are loaded by default. Defaults to `input_dir` as defined in resources/config.yaml")
parser.add_argument('-o', '--outdir', metavar='output_dir', default=None,
                    help="Folder where all the outputs should be written. Defaults to `output_dir` as defined in resources/config.yaml")
parser.add_argument('-u', '--userdir', metavar='user_dir', default=None,
                    help="Folder where all the customizations are stored. Defaults to `user_dir` as defined in resources/config.yaml")
parser.add_argument('-p', '--parallel', metavar='parallel_jobs', type=int, default=1,
                    help="The number of jobs (i.e. tasks or folds) that can run in parallel. Defaults to %(default)s. "
                         "Currently supported only in docker and aws mode.")
parser.add_argument('-s', '--setup', choices=['auto', 'skip', 'force', 'only'], default='auto',
                    help="Framework/platform setup mode. Defaults to %(default)s. "
                         "•auto: setup is executed only if strictly necessary. •skip: setup is skipped. •force: setup is always executed before the benchmark. •only: only setup is executed (no benchmark).")
parser.add_argument('-k', '--keep-scores', type=str2bool, metavar='true|false', nargs='?', const=True, default=True,
                    help="Set to true [default] to save/add scores in output directory.")
<<<<<<< HEAD
parser.add_argument('--tag', type=str, default=None,
                    help="Tag that will be saved in metadata and OpenML runs created during upload, must match '([a-zA-Z0-9_\-\.])+'.")
parser.add_argument('--test-server', type=str2bool, metavar='true|false', nargs='?', const=True, default=False,
                    help=argparse.SUPPRESS)  # "Set to true to connect to the OpenML test server instead."
parser.add_argument('-e', action='store_true', dest="exit_on_error",
                    help="If set, *any* task that does not complete with a model will cause the script to terminate.")
=======
parser.add_argument('-e', '--exit-on-error', action='store_true', dest="exit_on_error",
                    help="If set, the first task that does not complete with a model will cause the entire script to terminate.")
>>>>>>> bd04a145
parser.add_argument('--profiling', nargs='?', const=True, default=False, help=argparse.SUPPRESS)
parser.add_argument('--session', type=str, default=None, help=argparse.SUPPRESS)
parser.add_argument('-X', '--extra', default=[], action='append', help=argparse.SUPPRESS)
# group = parser.add_mutually_exclusive_group()
# group.add_argument('--keep-scores', dest='keep_scores', action='store_true',
#                    help="Set to true [default] to save/add scores in output directory")
# group.add_argument('--no-keep-scores', dest='keep_scores', action='store_false')
# parser.set_defaults(keep_scores=True)

# removing this command line argument for now: by default, we're using the user default region as defined in ~/aws/config
#  on top of this, user can now override the aws.region setting in his custom ~/.config/automlbenchmark/config.yaml settings.
# parser.add_argument('-r', '--region', metavar='aws_region', default=None,
#                     help="The region on which to run the benchmark when using AWS.")

root_dir = os.path.dirname(__file__)
args = parser.parse_args()
script_name = os.path.splitext(os.path.basename(__file__))[0]
extras = {t[0]: t[1] if len(t) > 1 else True for t in [x.split('=', 1) for x in args.extra]}

now_str = datetime_iso(date_sep='', time_sep='')
sid = (args.session if args.session is not None
       else "{}.{}".format('.'.join([str_sanitize(args.framework.split(':', 1)[0]),
                                     str_sanitize(args.benchmark if re.fullmatch(r"(openml)/[st]/\d+", args.benchmark)
                                                  else os.path.splitext(os.path.basename(args.benchmark))[0]),
                                     str_sanitize(args.constraint),
                                     extras.get('run_mode', args.mode)])
                              .lower(),
                           now_str))
log_dir = amlb.resources.output_dirs(args.outdir or os.path.join(os.getcwd(), 'logs'),
                                     session=sid,
                                     subdirs='logs' if args.outdir else '',
                                     create=True)['logs' if args.outdir else 'session']
# now_str = datetime_iso(time=False, no_sep=True)
if args.profiling:
    logging.TRACE = logging.INFO
amlb.logger.setup(log_file=os.path.join(log_dir, '{script}.{now}.log'.format(script=script_name, now=now_str)),
                  root_file=os.path.join(log_dir, '{script}.{now}.full.log'.format(script=script_name, now=now_str)),
                  root_level='INFO', app_level='DEBUG', console_level='INFO', print_to_log=True)

log.info("Running `%s` on `%s` benchmarks in `%s` mode.", args.framework, args.benchmark, args.mode)
if args.test_server:
    openml.config.start_using_configuration_for_example()
    log.info("Connecting to the OpenML test server.")
log.debug("Script args: %s.", args)

config = config_load(os.path.join(root_dir, "resources", "config.yaml"))
# allowing config override from user_dir: useful to define custom benchmarks and frameworks for example.
config_user = config_load(extras.get('config', os.path.join(args.userdir or config.user_dir, "config.yaml")))
# config listing properties set by command line
config_args = ns.parse(
    {'results.save': args.keep_scores},
    input_dir=args.indir,
    output_dir=args.outdir,
    user_dir=args.userdir,
    root_dir=root_dir,
    script=os.path.basename(__file__),
    run_mode=args.mode,
    parallel_jobs=args.parallel,
    sid=sid,
<<<<<<< HEAD
    test_server=args.test_server,
    tag=args.tag,
    command=' '.join(sys.argv),
=======
>>>>>>> bd04a145
    exit_on_error=args.exit_on_error,
) + ns.parse(extras)
if args.mode != 'local':
    config_args + ns.parse({'monitoring.frequency_seconds': 0})
config_args = ns({k: v for k, v in config_args if v is not None})
log.debug("Config args: %s.", config_args)
# merging all configuration files
amlb.resources.from_configs(config, config_user, config_args)

exit_code = 0
bench = None
try:
    if args.mode == 'local':
        bench = amlb.Benchmark(args.framework, args.benchmark, args.constraint)
    elif args.mode == 'docker':
        bench = amlb.DockerBenchmark(args.framework, args.benchmark, args.constraint)
    elif args.mode == 'singularity':
        bench = amlb.SingularityBenchmark(args.framework, args.benchmark, args.constraint)
    elif args.mode == 'aws':
        bench = amlb.AWSBenchmark(args.framework, args.benchmark, args.constraint)
        # bench = amlb.AWSBenchmark(args.framework, args.benchmark, args.constraint, region=args.region)
    # elif args.mode == "aws-remote":
    #     bench = amlb.AWSRemoteBenchmark(args.framework, args.benchmark, args.constraint, region=args.region)
    else:
        raise ValueError("`mode` must be one of 'aws', 'docker', 'singularity' or 'local'.")

    if args.setup == 'only':
        log.warning("Setting up %s environment only for %s, no benchmark will be run.", args.mode, args.framework)

    if not args.keep_scores and args.mode != 'local':
        log.warning("`keep_scores` parameter is currently ignored in %s mode, scores are always saved in this mode.", args.mode)

    bench.setup(amlb.SetupMode[args.setup])
    if args.setup != 'only':
        res = bench.run(args.task, args.fold)
except (ValueError, AutoMLError) as e:
    log.error('\nERROR:\n%s', e)
    if extras.get('verbose') is True:
        log.exception(e)
    exit_code = 1
except Exception as e:
    log.exception(e)
    exit_code = 2
finally:
    if args.test_server:
        openml.config.stop_using_configuration_for_example()
    archives = amlb.resources.config().archive
    if archives and bench:
        out_dirs = bench.output_dirs
        for d in archives:
            if d in out_dirs:
                zip_path(out_dirs[d], os.path.join(out_dirs.session, f"{d}.zip"))
                shutil.rmtree(out_dirs[d], ignore_errors=True)

    sys.exit(exit_code)<|MERGE_RESOLUTION|>--- conflicted
+++ resolved
@@ -49,17 +49,13 @@
                          "•auto: setup is executed only if strictly necessary. •skip: setup is skipped. •force: setup is always executed before the benchmark. •only: only setup is executed (no benchmark).")
 parser.add_argument('-k', '--keep-scores', type=str2bool, metavar='true|false', nargs='?', const=True, default=True,
                     help="Set to true [default] to save/add scores in output directory.")
-<<<<<<< HEAD
+
 parser.add_argument('--tag', type=str, default=None,
                     help="Tag that will be saved in metadata and OpenML runs created during upload, must match '([a-zA-Z0-9_\-\.])+'.")
 parser.add_argument('--test-server', type=str2bool, metavar='true|false', nargs='?', const=True, default=False,
                     help=argparse.SUPPRESS)  # "Set to true to connect to the OpenML test server instead."
-parser.add_argument('-e', action='store_true', dest="exit_on_error",
-                    help="If set, *any* task that does not complete with a model will cause the script to terminate.")
-=======
 parser.add_argument('-e', '--exit-on-error', action='store_true', dest="exit_on_error",
                     help="If set, the first task that does not complete with a model will cause the entire script to terminate.")
->>>>>>> bd04a145
 parser.add_argument('--profiling', nargs='?', const=True, default=False, help=argparse.SUPPRESS)
 parser.add_argument('--session', type=str, default=None, help=argparse.SUPPRESS)
 parser.add_argument('-X', '--extra', default=[], action='append', help=argparse.SUPPRESS)
@@ -119,12 +115,9 @@
     run_mode=args.mode,
     parallel_jobs=args.parallel,
     sid=sid,
-<<<<<<< HEAD
     test_server=args.test_server,
     tag=args.tag,
     command=' '.join(sys.argv),
-=======
->>>>>>> bd04a145
     exit_on_error=args.exit_on_error,
 ) + ns.parse(extras)
 if args.mode != 'local':
