--- conflicted
+++ resolved
@@ -123,12 +123,8 @@
 # merging all configuration files
 amlb.resources.from_configs(config, config_user, config_args)
 
-<<<<<<< HEAD
 exit_code = 0
-=======
-code = 0
 bench = None
->>>>>>> 28837e9b
 try:
     if args.mode == 'local':
         bench = amlb.Benchmark(args.framework, args.benchmark, args.constraint)
@@ -157,7 +153,6 @@
     log.error('\nERROR:\n%s', e)
     if extras.get('verbose') is True:
         log.exception(e)
-<<<<<<< HEAD
     exit_code = 1
 except Exception as e:
     log.exception(e)
@@ -165,14 +160,6 @@
 finally:
     if args.test_server:
         openml.config.stop_using_configuration_for_example()
-
-sys.exit(exit_code)
-=======
-    code = 1
-except Exception as e:
-    log.exception(e)
-    code = 2
-finally:
     archives = amlb.resources.config().archive
     if archives and bench:
         out_dirs = bench.output_dirs
@@ -181,5 +168,4 @@
                 zip_path(out_dirs[d], os.path.join(out_dirs.session, f"{d}.zip"))
                 shutil.rmtree(out_dirs[d], ignore_errors=True)
 
-    sys.exit(code)
->>>>>>> 28837e9b
+    sys.exit(exit_code)